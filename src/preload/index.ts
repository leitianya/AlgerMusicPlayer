--- conflicted
+++ resolved
@@ -56,11 +56,8 @@
     }
     return Promise.reject(new Error(`未授权的 IPC 通道: ${channel}`));
   },
-<<<<<<< HEAD
   // 搜索建议
   getSearchSuggestions: (keyword: string) => ipcRenderer.invoke('get-search-suggestions', keyword),
-=======
->>>>>>> 9003de8d
 };
 
 // 创建带类型的ipcRenderer对象，暴露给渲染进程
