--- conflicted
+++ resolved
@@ -281,11 +281,7 @@
 // 将每日推荐中的歌曲标记为不感兴趣，并获取一首新歌
 export const dislikeRecommendedSong = (id: number | string) => {
   return request.get('/recommend/songs/dislike', {
-<<<<<<< HEAD
-   params: { id }
-=======
     params: { id }
->>>>>>> e9ef7123
   });
 };
 // 获取用户喜欢的音乐列表
